--- conflicted
+++ resolved
@@ -18,13 +18,6 @@
   const [loading, setLoading] = useState(true);
   const router = useRouter();
 
-<<<<<<< HEAD
-  useEffect(() => {
-    fetchAdminProfile();
-  }, [fetchAdminProfile]);
-
-=======
->>>>>>> 63533b86
   const fetchAdminProfile = useCallback(async () => {
     setLoading(true);
     setError('');
@@ -62,13 +55,10 @@
       setLoading(false);
     }
   }, [router]);
-<<<<<<< HEAD
-=======
 
   useEffect(() => {
     fetchAdminProfile();
   }, [fetchAdminProfile]);
->>>>>>> 63533b86
 
   const handleProfileChange = (e) => {
     setAdminData({ ...adminData, [e.target.name]: e.target.value });
