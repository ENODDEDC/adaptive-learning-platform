--- conflicted
+++ resolved
@@ -23,7 +23,39 @@
   const [adminName, setAdminName] = useState('');
   const router = useRouter();
 
-<<<<<<< HEAD
+  const fetchCourses = useCallback(async () => {
+    setLoading(true);
+    setError('');
+    try {
+      const token = localStorage.getItem('adminToken');
+      if (!token) {
+        router.push('/admin/login');
+        return;
+      }
+
+      const res = await fetch('/api/admin/courses', {
+        headers: {
+          Authorization: `Bearer ${token}`,
+        },
+      });
+
+      if (!res.ok) {
+        if (res.status === 401) {
+          router.push('/admin/login');
+        }
+        throw new Error(`Error: ${res.status} ${res.statusText}`);
+      }
+
+      const data = await res.json();
+      setCourses(data);
+    } catch (err) {
+      setError(err.message);
+      console.error('Failed to fetch courses:', err);
+    } finally {
+      setLoading(false);
+    }
+  }, [router]);
+
   useEffect(() => {
     fetchCourses();
     const fetchAdminName = async () => {
@@ -46,67 +78,6 @@
     };
     fetchAdminName();
   }, [fetchCourses]);
-
-=======
->>>>>>> 63533b86
-  const fetchCourses = useCallback(async () => {
-    setLoading(true);
-    setError('');
-    try {
-      const token = localStorage.getItem('adminToken');
-      if (!token) {
-        router.push('/admin/login');
-        return;
-      }
-
-      const res = await fetch('/api/admin/courses', {
-        headers: {
-          Authorization: `Bearer ${token}`,
-        },
-      });
-
-      if (!res.ok) {
-        if (res.status === 401) {
-          router.push('/admin/login');
-        }
-        throw new Error(`Error: ${res.status} ${res.statusText}`);
-      }
-
-      const data = await res.json();
-      setCourses(data);
-    } catch (err) {
-      setError(err.message);
-      console.error('Failed to fetch courses:', err);
-    } finally {
-      setLoading(false);
-    }
-  }, [router]);
-<<<<<<< HEAD
-=======
-
-  useEffect(() => {
-    fetchCourses();
-    const fetchAdminName = async () => {
-      try {
-        const token = localStorage.getItem('adminToken');
-        if (token) {
-          const res = await fetch('/api/admin/profile', {
-            headers: {
-              Authorization: `Bearer ${token}`,
-            },
-          });
-          if (res.ok) {
-            const data = await res.json();
-            setAdminName(data.name);
-          }
-        }
-      } catch (error) {
-        console.error('Failed to fetch admin name:', error);
-      }
-    };
-    fetchAdminName();
-  }, [fetchCourses]);
->>>>>>> 63533b86
 
   const handleEditClick = (course) => {
     setEditingCourse(course._id);
