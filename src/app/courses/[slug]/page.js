'use client';

import React, { useState, useEffect, useCallback } from 'react';
import { format } from 'date-fns';
import dynamic from 'next/dynamic';
import CreateClassworkModal from '@/components/CreateClassworkModal';
<<<<<<< HEAD
import SubmitAssignmentModal from '@/components/SubmitAssignmentModal';
=======
import UploadContentModal from '@/components/UploadContentModal';
import CourseContentTab from '@/components/CourseContentTab';

const ContentViewer = dynamic(() => import('@/components/ContentViewer.client'), { ssr: false });
>>>>>>> 6cf701db

const CourseDetailPage = ({ params }) => {
  const { slug } = React.use(params); // slug is now courseId
  const [expandedActivities, setExpandedActivities] = useState({});
  const [activeTab, setActiveTab] = useState('stream'); // Default to 'Stream' tab
  const [isInstructor, setIsInstructor] = useState(true); // For demonstration, set to true for instructor view
  const [courseDetails, setCourseDetails] = useState(null);
  const [streamItems, setStreamItems] = useState([]);
  const [newAnnouncementContent, setNewAnnouncementContent] = useState('');
  const [newCommentContent, setNewCommentContent] = useState({}); // State to hold new comment content for each item
  const [itemComments, setItemComments] = useState({}); // State to hold comments for each item
  const [loading, setLoading] = useState(true);
  const [error, setError] = useState('');
  const [assignments, setAssignments] = useState([]);
  const [teachers, setTeachers] = useState([]);
  const [students, setStudents] = useState([]);
  const [isCreateClassworkModalOpen, setIsCreateClassworkModalOpen] = useState(false);
  const [editingClasswork, setEditingClasswork] = useState(null);
<<<<<<< HEAD
  const [classworkType, setClassworkType] = useState('assignment');
  const [isSubmitAssignmentModalOpen, setIsSubmitAssignmentModalOpen] = useState(false);
  const [submittingAssignmentId, setSubmittingAssignmentId] = useState(null);
=======
  const [isUploadModalOpen, setIsUploadModalOpen] = useState(false);
  const [courseContent, setCourseContent] = useState([]);
  const [selectedContent, setSelectedContent] = useState(null);
  const [contentFilter, setContentFilter] = useState('all');
>>>>>>> 6cf701db

  const fetchCourseDetails = useCallback(async () => {
    setLoading(true);
    setError('');
    try {
      const token = localStorage.getItem('token');
      if (!token) {
        setError('User not authenticated.');
        setLoading(false);
        return;
      }

      const res = await fetch(`/api/courses/${slug}`, {
        headers: {
          Authorization: `Bearer ${token}`,
        },
      });

      if (!res.ok) {
        throw new Error(`Error: ${res.status} ${res.statusText}`);
      }

      const data = await res.json();
      setCourseDetails(data.course);
    } catch (err) {
      setError(err.message);
      console.error('Failed to fetch course details:', err);
    } finally {
      setLoading(false);
    }
  }, [slug]);

  useEffect(() => {
    fetchCourseDetails();
  }, [fetchCourseDetails]);

  const fetchStreamItems = useCallback(async () => {
    if (!courseDetails) return;

    try {
      const token = localStorage.getItem('token');
      if (!token) {
        setError('User not authenticated.');
        return;
      }

      const [announcementsRes, classworkRes] = await Promise.all([
        fetch(`/api/courses/${courseDetails._id}/announcements`, {
          headers: { Authorization: `Bearer ${token}` },
        }),
        fetch(`/api/courses/${courseDetails._id}/classwork`, {
          headers: { Authorization: `Bearer ${token}` },
        }),
      ]);

      if (!announcementsRes.ok) {
        throw new Error(`Error fetching announcements: ${announcementsRes.status} ${announcementsRes.statusText}`);
      }
      if (!classworkRes.ok) {
        throw new Error(`Error fetching classwork: ${classworkRes.status} ${classworkRes.statusText}`);
      }

      const announcementsData = await announcementsRes.json();
      const classworkData = await classworkRes.json();

      const combinedItems = [
        ...announcementsData.announcements.map(item => ({ ...item, type: 'announcement' })),
        ...classworkData.classwork.map(item => ({ ...item, type: item.type || 'assignment' })),
      ].sort((a, b) => new Date(b.createdAt) - new Date(a.createdAt)); // Sort by creation date, newest first

      // Fetch comments for each item
      const commentsPromises = combinedItems.map(async (item) => {
        // Assuming comments API is structured as /api/courses/:courseId/:itemType/:itemId/comments
        const commentsRes = await fetch(`/api/courses/${courseDetails._id}/${item.type === 'announcement' ? 'announcements' : 'classwork'}/${item._id}/comments`, {
          headers: { Authorization: `Bearer ${token}` },
        });
        if (!commentsRes.ok) {
          console.error(`Failed to fetch comments for item ${item._id}:`, commentsRes.statusText);
          return { itemId: item._id, comments: [] };
        }
        const commentsData = await commentsRes.json();
        return { itemId: item._id, comments: commentsData.comments };
      });

      const fetchedComments = await Promise.all(commentsPromises);
      const commentsMap = fetchedComments.reduce((acc, { itemId, comments }) => {
        acc[itemId] = comments;
        return acc;
      }, {});

      setStreamItems(combinedItems.map(item => ({ ...item, comments: commentsMap[item._id] || [] })));
      setItemComments(commentsMap);
    } catch (err) {
      setError(err.message);
      console.error('Failed to fetch stream items:', err);
    }
  }, [courseDetails]);

  useEffect(() => {
    if (courseDetails) {
      fetchStreamItems();
    }
  }, [courseDetails, fetchStreamItems]);

  const handlePostAnnouncement = useCallback(async () => {
    if (!newAnnouncementContent.trim() || !courseDetails?._id) {
      setError('Announcement content cannot be empty.');
      return;
    }

    try {
      const token = localStorage.getItem('token');
      if (!token) {
        setError('User not authenticated.');
        return;
      }

      const res = await fetch(`/api/courses/${courseDetails._id}/announcements`, {
        method: 'POST',
        headers: {
          'Content-Type': 'application/json',
          Authorization: `Bearer ${token}`,
        },
        body: JSON.stringify({ content: newAnnouncementContent }),
      });

      if (!res.ok) {
        throw new Error(`Error: ${res.status} ${res.statusText}`);
      }

      setNewAnnouncementContent('');
      fetchStreamItems(); // Refresh stream items
    } catch (err) {
      setError(err.message);
      console.error('Failed to post announcement:', err);
    }
  }, [newAnnouncementContent, courseDetails, fetchStreamItems]);

  const handlePostComment = useCallback(async (itemId, itemType) => {
    const content = newCommentContent[itemId]?.trim();
    if (!content || !courseDetails?._id) {
      setError('Comment content cannot be empty.');
      return;
    }

    try {
      const token = localStorage.getItem('token');
      if (!token) {
        setError('User not authenticated.');
        return;
      }

      const res = await fetch(`/api/courses/${courseDetails._id}/${itemType}/${itemId}/comments`, {
        method: 'POST',
        headers: {
          'Content-Type': 'application/json',
          Authorization: `Bearer ${token}`,
        },
        body: JSON.stringify({ content }),
      });

      if (!res.ok) {
        throw new Error(`Error: ${res.status} ${res.statusText}`);
      }

      setNewCommentContent(prev => ({ ...prev, [itemId]: '' }));
      fetchStreamItems(); // Refresh stream items to show new comment
    } catch (err) {
      setError(err.message);
      console.error('Failed to post comment:', err);
    }
  }, [newCommentContent, courseDetails, fetchStreamItems]);

<<<<<<< HEAD
  useEffect(() => {
    // Reset expanded activities when tab changes
    setExpandedActivities({});
  }, [activeTab]);

  const fetchAssignments = useCallback(async () => {
    if (!courseDetails) return;

    try {
      const token = localStorage.getItem('token');
      if (!token) {
        setError('User not authenticated.');
        return;
      }

      const res = await fetch(`/api/courses/${courseDetails._id}/classwork`, {
        headers: {
          Authorization: `Bearer ${token}`,
        },
      });

      if (!res.ok) {
        throw new Error(`Error: ${res.status} ${res.statusText}`);
      }

      const data = await res.json();
      setAssignments(data.classwork);
    } catch (err) {
      setError(err.message);
      console.error('Failed to fetch assignments:', err);
    }
  }, [courseDetails]);

  const fetchPeople = useCallback(async () => {
    if (!courseDetails) return;

    try {
      const token = localStorage.getItem('token');
      if (!token) {
        setError('User not authenticated.');
        return;
      }

      const res = await fetch(`/api/courses/${courseDetails._id}/people`, {
        headers: {
          Authorization: `Bearer ${token}`,
        },
      });

      if (!res.ok) {
        throw new Error(`Error: ${res.status} ${res.statusText}`);
      }

      const data = await res.json();
      setTeachers(data.coTeachers ? [courseDetails.createdBy, ...data.coTeachers] : [courseDetails.createdBy]);
      setStudents(data.enrolledUsers || []);
    } catch (err) {
      setError(err.message);
      console.error('Failed to fetch people:', err);
    }
  }, [courseDetails]);

const handleDeleteClasswork = useCallback(async (classworkId) => {
    if (!window.confirm('Are you sure you want to delete this classwork?')) {
      return;
    }

    try {
      const token = localStorage.getItem('token');
      if (!token) {
        setError('User not authenticated.');
        return;
      }

      const res = await fetch(`/api/classwork/${classworkId}`, {
        method: 'DELETE',
        headers: {
          Authorization: `Bearer ${token}`,
        },
      });

      if (!res.ok) {
        const errorData = await res.json();
        throw new Error(errorData.message || `Error: ${res.status} ${res.statusText}`);
      }

      fetchAssignments(); // Refresh classwork list
      fetchStreamItems(); // Also refresh stream to reflect changes
    } catch (err) {
      setError(err.message);
      console.error('Failed to delete classwork:', err);
    }
  }, [fetchAssignments, fetchStreamItems]);

=======
>>>>>>> 6cf701db
  // Toggle activity expansion
  const toggleActivityExpansion = (activityId) => {
    setExpandedActivities(prev => ({
      ...prev,
      [activityId]: !prev[activityId]
    }));
  };

  if (loading) {
    return <div className="flex-1 min-h-screen p-8 text-center bg-gray-100">Loading course details...</div>;
  }

  if (error) {
    return <div className="flex-1 min-h-screen p-8 text-center text-red-500 bg-gray-100">Error: {error}</div>;
  }

  if (!courseDetails) {
    return <div className="flex-1 min-h-screen p-8 text-center bg-gray-100">Course not found.</div>;
  }

  return (
    <>
      <div className="h-full p-8 overflow-y-auto bg-gray-50">
        {/* Header */}
        <div className="p-6 mb-6 bg-white border border-gray-200 shadow-sm rounded-2xl">
          <div className="flex items-center justify-between">
            <h1 className="text-2xl font-bold text-gray-900">{courseDetails.subject}</h1>
            <div className="flex items-center gap-3">
              <span className="text-sm font-medium text-gray-700">People</span>
              <div className="flex items-center -space-x-2">
                <div className="flex items-center justify-center w-8 h-8 bg-blue-500 border-2 border-white rounded-full">
                  <span className="text-xs font-semibold text-white">U1</span>
                </div>
                <div className="flex items-center justify-center w-8 h-8 bg-green-500 border-2 border-white rounded-full">
                  <span className="text-xs font-semibold text-white">U2</span>
                </div>
              </div>
            </div>
          </div>
        </div>

<<<<<<< HEAD
        {/* Main Content Layout */}
        <div className="flex flex-1 gap-6">
          {/* Left Sidebar - Course Modules */}
          <div className="p-6 bg-white border border-gray-200 shadow-sm w-80 rounded-2xl">
            <h2 className="mb-6 text-lg font-semibold text-gray-900">Course Modules</h2>
            <div className="space-y-4">
              {/* Module 1 */}
              <div key="module-1" className="flex items-center gap-4 p-3 transition-colors rounded-lg hover:bg-gray-50">
                <div className="flex flex-col items-center">
                  <div className="w-4 h-4 bg-blue-600 rounded-full"></div>
                  <div className="w-0.5 h-8 bg-gray-300 mt-1"></div>
                </div>
                <span className="text-sm font-medium text-gray-800">Intro to Programming I</span>
              </div>
              
              {/* Module 2 */}
              <div key="module-2" className="flex items-center gap-4 p-3 transition-colors rounded-lg hover:bg-gray-50">
                <div className="flex flex-col items-center">
                  <div className="w-4 h-4 bg-blue-600 rounded-full"></div>
                  <div className="w-0.5 h-8 bg-gray-300 mt-1"></div>
                </div>
                <span className="text-sm font-medium text-gray-800">Intro to Programming II</span>
              </div>
              
              {/* Module 3 - Current */}
              <div key="module-3" className="flex items-center gap-4 p-3 border border-blue-200 rounded-lg bg-blue-50">
                <div className="flex flex-col items-center">
                  <div className="w-4 h-4 bg-blue-600 rounded-full ring-2 ring-blue-200"></div>
                </div>
                <span className="text-sm font-semibold text-blue-700">Intro to Programming III</span>
=======
      {/* Main Content Layout */}
      <div className="flex flex-1 gap-6">
        {/* Left Sidebar - Course Modules */}
        <div className="p-6 bg-white border border-gray-200 shadow-sm w-80 rounded-2xl">
          <h2 className="mb-6 text-lg font-semibold text-gray-900">Course Modules</h2>
          <div className="space-y-4">
            {/* Module 1 */}
            <div className="flex items-center gap-4 p-3 transition-colors rounded-lg hover:bg-gray-50">
              <div className="flex flex-col items-center">
                <div className="w-4 h-4 bg-blue-600 rounded-full"></div>
                <div className="w-0.5 h-8 bg-gray-300 mt-1"></div>
              </div>
              <span className="text-sm font-medium text-gray-800">Intro to Programming I</span>
            </div>
            
            {/* Module 2 */}
            <div className="flex items-center gap-4 p-3 transition-colors rounded-lg hover:bg-gray-50">
              <div className="flex flex-col items-center">
                <div className="w-4 h-4 bg-blue-600 rounded-full"></div>
                <div className="w-0.5 h-8 bg-gray-300 mt-1"></div>
              </div>
              <span className="text-sm font-medium text-gray-800">Intro to Programming II</span>
            </div>
            
            {/* Module 3 - Current */}
            <div className="flex items-center gap-4 p-3 border border-blue-200 rounded-lg bg-blue-50">
              <div className="flex flex-col items-center">
                <div className="w-4 h-4 bg-blue-600 rounded-full ring-2 ring-blue-200"></div>
>>>>>>> 6cf701db
              </div>
            </div>
          </div>

<<<<<<< HEAD
          {/* Main Content Area */}
          <div className="flex-1 space-y-6">
            {/* Navigation Tabs */}
            <div className="flex justify-around p-4 mb-6 bg-white border border-gray-200 shadow-sm rounded-2xl">
              <button
                className={`px-4 py-2 rounded-lg text-sm font-medium ${activeTab === 'stream' ? 'bg-blue-100 text-blue-700' : 'text-gray-600 hover:bg-gray-50'}`}
                onClick={() => setActiveTab('stream')}
              >
                Stream
              </button>
              <button
                className={`px-4 py-2 rounded-lg text-sm font-medium ${activeTab === 'classwork' ? 'bg-blue-100 text-blue-700' : 'text-gray-600 hover:bg-gray-50'}`}
                onClick={() => setActiveTab('classwork')}
              >
                Classwork
              </button>
              <button
                className={`px-4 py-2 rounded-lg text-sm font-medium ${activeTab === 'people' ? 'bg-blue-100 text-blue-700' : 'text-gray-600 hover:bg-gray-50'}`}
                onClick={() => setActiveTab('people')}
              >
                People
              </button>
              <button
                className={`px-4 py-2 rounded-lg text-sm font-medium ${activeTab === 'marks' ? 'bg-blue-100 text-blue-700' : 'text-gray-600 hover:bg-gray-50'}`}
                onClick={() => setActiveTab('marks')}
              >
                Marks
              </button>
            </div>

            {/* Conditional Rendering based on activeTab */}
            {activeTab === 'stream' && (
              <>
                {/* Show full-screen document if any activity is expanded */}
                {expandedActivities['activity1'] && (
                  <div className="relative min-h-screen p-8 bg-white border border-gray-200 shadow-sm rounded-2xl">
                    {/* AI Enhancement Icon - Bottom Right Corner */}
                    <div className="absolute z-20 bottom-6 right-6">
                      <div className="p-3 transition-colors duration-200 bg-blue-600 rounded-full shadow-lg cursor-pointer hover:bg-blue-700">
                        <svg className="w-5 h-5 text-white" fill="none" stroke="currentColor" viewBox="0 0 24 24">
                          <path strokeLinecap="round" strokeLinejoin="round" strokeWidth={2} d="M13 10V3L4 14h7v7l9-11h-7z" />
                        </svg>
                      </div>
                    </div>
                    
                    {/* Document Header with Zoom and Close */}
                    <div className="absolute z-10 flex items-center gap-3 top-6 right-6">
                      <div className="px-3 py-2 text-sm font-medium text-gray-600 bg-gray-100 border border-gray-200 rounded-lg">
                        25%
                      </div>
                      <button
                        onClick={(e) => {
                          e.stopPropagation();
                          toggleActivityExpansion('activity1');
                        }}
                        className="flex items-center justify-center w-8 h-8 font-bold text-gray-600 transition-colors bg-gray-100 border border-gray-200 rounded-lg hover:bg-gray-200"
                      >
                        ×
                      </button>
                    </div>
                    
                    {/* Document Content */}
                    <div className="max-w-4xl pt-4 mx-auto">
                      <h3 className="mb-8 text-3xl font-bold text-center text-gray-900">Background of the Study</h3>
                      <div className="space-y-6 leading-relaxed text-justify text-gray-700">
                        <p className="text-lg leading-8">
                          To meet the demands of a fast-changing technological landscape, educational
                          systems must integrate technological tools and online learning opportunities.
                          The integration of technology in education has opened new frontiers in academic
                          for engagement and learner achievement, allowing learners to explore new ideas
                          from global and local science, and hence creating and measuring educational
                          behaviours in a pathway to Academic and develop educational materials.
                        </p>
                        <p className="text-lg leading-8">
                          One of 2022(22) defined artificial intelligence as the combination of computers,
                          computational technologies, heuristics, and educational mechanisms and technology
                          aimed at enabling computers to perform these human-like functions.
                        </p>
                        <p className="text-lg leading-8">
                          Several days therefore, he said with any use of his technology, artificial intelligence has
                          he been connected adapted to the education sector, artificial intelligence has a lot of
                          application, including adaptive learning. Papadopoulos et al., 2022() note that
                          adaptive learning provides students with the means to explore educational according to
                          their individual needs and cognitive differences.
                        </p>
                      </div>
                    </div>
                  </div>
                )}
                
                {/* Show full-screen document for Activity 2 */}
                {expandedActivities['activity2'] && (
                  <div className="relative min-h-screen p-8 bg-white border border-gray-200 shadow-sm rounded-2xl">
                    {/* AI Enhancement Icon - Bottom Right Corner */}
                    <div className="absolute z-20 bottom-6 right-6">
                      <div className="p-3 transition-colors duration-200 bg-green-600 rounded-full shadow-lg cursor-pointer hover:bg-green-700">
                        <svg className="w-5 h-5 text-white" fill="none" stroke="currentColor" viewBox="0 0 24 24">
                          <path strokeLinecap="round" strokeLinejoin="round" strokeWidth={2} d="M13 10V3L4 14h7v7l9-11h-7z" />
                        </svg>
                      </div>
                    </div>
                    
                    {/* Document Header with Zoom and Close */}
                    <div className="absolute z-10 flex items-center gap-3 top-6 right-6">
                      <div className="px-3 py-2 text-sm font-medium text-gray-600 bg-gray-100 border border-gray-200 rounded-lg">
                        25%
                      </div>
                      <button
                        onClick={(e) => {
                          e.stopPropagation();
                          toggleActivityExpansion('activity2');
                        }}
                        className="flex items-center justify-center w-8 h-8 font-bold text-gray-600 transition-colors bg-gray-100 border border-gray-200 rounded-lg hover:bg-gray-200"
                      >
                        ×
                      </button>
                    </div>
                    
                    {/* Document Content */}
                    <div className="max-w-4xl pt-4 mx-auto">
                      <h3 className="mb-8 text-3xl font-bold text-center text-gray-900">Activity 3 - Programming Fundamentals</h3>
                      <div className="space-y-6 leading-relaxed text-justify text-gray-700">
                        <p className="text-lg leading-8">
                          This activity focuses on understanding the core concepts of programming languages
                          and their applications in modern software development. Students will explore
                          various programming paradigms and learn how to implement basic algorithms.
                        </p>
                        <p className="text-lg leading-8">
                          Programming fundamentals include understanding variables, data types, control
                          structures, functions, and object-oriented programming principles. These concepts
                          form the foundation for more advanced programming topics.
                        </p>
                        <p className="text-lg leading-8">
                          Through practical exercises and hands-on coding activities, students will develop
                          problem-solving skills and learn to write clean, efficient, and maintainable code.
                          The activity emphasizes best practices in software development and debugging techniques.
                        </p>
                      </div>
                    </div>
                  </div>
                )}
                
                {/* Stream Content */}
                {!expandedActivities['activity1'] && !expandedActivities['activity2'] && (
                  <div className="space-y-6">
                    {isInstructor && (
                      <div className="p-8 bg-white border border-gray-200 shadow-sm rounded-2xl">
                        <h2 className="mb-4 text-2xl font-bold text-gray-900">Post Announcement</h2>
                        <textarea
                          className="w-full p-3 mb-4 border border-gray-300 rounded-lg focus:outline-none focus:ring-2 focus:ring-blue-500"
                          rows="3"
                          placeholder="Write a new announcement..."
                          value={newAnnouncementContent}
                          onChange={(e) => setNewAnnouncementContent(e.target.value)}
                        ></textarea>
                        <button
                          onClick={handlePostAnnouncement}
                          className="px-4 py-2 text-sm font-medium text-white transition-colors bg-blue-600 rounded-lg hover:bg-blue-700"
                        >
                          Post Announcement
                        </button>
                      </div>
                    )}

                    {/* Stream Items Section */}
                    <div className="p-8 bg-white border border-gray-200 shadow-sm rounded-2xl">
                      <h2 className="mb-4 text-2xl font-bold text-gray-900">Stream</h2>
                      {streamItems.length === 0 ? (
                        <p className="text-gray-600">No recent activity.</p>
                      ) : (
                        <div className="space-y-6">
                          {streamItems.map((item) => (
                            <div key={item._id} className="p-4 bg-white border border-gray-200 rounded-lg shadow-sm">
                              <div className="flex items-start gap-4 mb-3">
                                <div className="flex items-center justify-center flex-shrink-0 w-10 h-10 rounded-full shadow-lg bg-gradient-to-br from-blue-500 to-blue-600">
                                  <span className="text-sm font-semibold text-white">
                                    {item.postedBy?.name ? item.postedBy.name.charAt(0).toUpperCase() : 'U'}
                                  </span>
                                </div>
                                <div className="flex-1">
                                  <div className="flex items-center gap-2 mb-1">
                                    <span className="font-semibold text-gray-900">{item.postedBy?.name || 'Unknown User'}</span>
                                    {isInstructor && (
                                      <span className="px-2 py-1 text-xs font-medium text-green-700 bg-green-100 rounded-full">Instructor</span>
                                    )}
                                    <span className="px-2 py-1 text-xs font-medium text-purple-700 bg-purple-100 rounded-full">
                                      {item.type === 'announcement' ? 'Announcement' : item.type.charAt(0).toUpperCase() + item.type.slice(1)}
                                    </span>
                                  </div>
                                  <span className="text-sm text-gray-500">
                                    {format(new Date(item.createdAt), 'MMM dd, yyyy')}
                                  </span>
                                </div>
                              </div>
                              <h3 className="mb-2 text-lg font-semibold text-gray-900">{item.title}</h3>
                              <p className="leading-relaxed text-gray-700">{item.content || item.description}</p>
                              {item.attachments && item.attachments.length > 0 && (
                                <div className="mt-4">
                                  <h4 className="mb-2 text-sm font-medium text-gray-700">Attachments:</h4>
                                  <div className="flex flex-wrap gap-2">
                                    {item.attachments.map((attachment, index) => {
                                      const fileExtension = attachment?.fileName?.split('.').pop().toLowerCase();
                                      const isImage = ['jpg', 'jpeg', 'png', 'gif'].includes(fileExtension);

                                      return (
                                        <a
                                          key={index}
                                          href={attachment.fileUrl}
                                          target="_blank"
                                          rel="noopener noreferrer"
                                          className="flex items-center gap-2 p-2 border border-gray-200 rounded-lg hover:bg-gray-100"
                                        >
                                          {isImage ? (
                                            <img src={attachment.fileUrl} alt={attachment.fileName} className="object-cover w-12 h-12 rounded-md" />
                                          ) : (
                                            <div className="flex items-center gap-2">
                                              <div className="flex items-center justify-center flex-shrink-0 w-12 h-12 bg-gray-100 rounded-md">
                                                <svg className="w-6 h-6 text-gray-500" fill="none" stroke="currentColor" viewBox="0 0 24 24" xmlns="http://www.w3.org/2000/svg"><path strokeLinecap="round" strokeLinejoin="round" strokeWidth="2" d="M7 21h10a2 2 0 002-2V9.414a1 1 0 00-.293-.707l-5.414-5.414A1 1 0 0012.586 3H7a2 2 0 00-2 2v14a2 2 0 002 2z"></path></svg>
                                              </div>
                                              <div className="flex flex-col">
                                                <span className="text-sm font-medium text-gray-800">{attachment.fileName}</span>
                                                {fileExtension && (
                                                  <span className="text-xs text-gray-500 uppercase">{fileExtension} File</span>
                                                )}
                                              </div>
                                            </div>
                                          )}
                                        </a>
                                      );
                                    })}
                                  </div>
                                </div>
                              )}
                              {/* Comments Section */}
                              <div className="pt-4 mt-6 border-t border-gray-200">
                                <h4 className="mb-3 text-lg font-semibold text-gray-900">Comments</h4>
                                <div className="space-y-4">
                                  {itemComments[item._id]?.length === 0 ? (
                                    <p className="text-sm text-gray-600">No comments yet.</p>
                                  ) : (
                                    itemComments[item._id]?.map((comment) => (
                                      <div key={comment._id} className="flex items-start gap-3">
                                        <div className="flex items-center justify-center flex-shrink-0 w-8 h-8 bg-gray-200 rounded-full">
                                          <span className="text-xs font-semibold text-gray-700">{comment.postedBy?.name ? comment.postedBy.name.charAt(0).toUpperCase() : 'U'}</span>
                                        </div>
                                        <div className="flex-1">
                                          <div className="flex items-center gap-2">
                                            <span className="text-sm font-semibold text-gray-900">{comment.postedBy?.name || 'Unknown User'}</span>
                                            <span className="text-xs text-gray-500">{format(new Date(comment.createdAt), 'MMM dd, yyyy')}</span>
                                          </div>
                                          <p className="text-sm text-gray-700">{comment.content}</p>
                                        </div>
                                      </div>
                                    ))
                                  )}
                                </div>
                                <div className="flex items-center gap-3 mt-4">
                                  <input
                                    type="text"
                                    placeholder="Add class comment..."
                                    className="flex-1 p-2 text-sm border border-gray-300 rounded-lg focus:outline-none focus:ring-2 focus:ring-blue-500"
                                    value={newCommentContent[item._id] || ''}
                                    onChange={(e) => setNewCommentContent(prev => ({ ...prev, [item._id]: e.target.value }))}
                                  />
                                  <button
                                    onClick={() => handlePostComment(item._id, item.type === 'announcement' ? 'announcements' : 'classwork')}
                                    className="p-2 text-white transition-colors bg-blue-600 rounded-lg hover:bg-blue-700"
                                  >
                                    <svg className="w-5 h-5" fill="none" stroke="currentColor" viewBox="0 0 24 24"><path strokeLinecap="round" strokeLinejoin="round" strokeWidth={2} d="M5 10l7-7m0 0l7 7m-7-7v18" /></svg>
                                  </button>
                                </div>
                              </div>
                            </div>
                          ))}
                        </div>
                      )}
                    </div>
                  </div>
                )}
              </>
            )}

            {activeTab === 'classwork' && (
              <div className="space-y-6">
                {isInstructor && (
                  <div className="p-8 bg-white border border-gray-200 shadow-sm rounded-2xl">
                    <h2 className="mb-4 text-2xl font-bold text-gray-900">Manage Classwork</h2>
                    <div className="relative inline-block text-left">
                      <div>
                        <button
                          type="button"
                          className="inline-flex justify-center w-full px-4 py-2 mb-4 text-sm font-medium text-white transition-colors bg-blue-600 rounded-lg hover:bg-blue-700"
                          onClick={() => document.getElementById('classwork-menu').classList.toggle('hidden')}
                        >
                          Create New Classwork
                          <svg className="w-5 h-5 ml-2 -mr-1" xmlns="http://www.w3.org/2000/svg" viewBox="0 0 20 20" fill="currentColor" aria-hidden="true">
                            <path fillRule="evenodd" d="M5.293 7.293a1 1 0 011.414 0L10 10.586l3.293-3.293a1 1 0 111.414 1.414l-4 4a1 1 0 01-1.414 0l-4-4a1 1 0 010-1.414z" clipRule="evenodd" />
                          </svg>
                        </button>
                      </div>
                      <div id="classwork-menu" className="absolute left-0 hidden w-56 mt-2 origin-top-right bg-white divide-y divide-gray-100 rounded-md shadow-lg ring-1 ring-black ring-opacity-5 focus:outline-none">
                        <div className="py-1">
                          <a href="#" className="block px-4 py-2 text-sm text-gray-700 hover:bg-gray-100" onClick={() => { setClassworkType('assignment'); setIsCreateClassworkModalOpen(true); }}>Assignment</a>
                          <a href="#" className="block px-4 py-2 text-sm text-gray-700 hover:bg-gray-100" onClick={() => { setClassworkType('quiz assignment'); setIsCreateClassworkModalOpen(true); }}>Quiz assignment</a>
                          <a href="#" className="block px-4 py-2 text-sm text-gray-700 hover:bg-gray-100" onClick={() => { setClassworkType('question'); setIsCreateClassworkModalOpen(true); }}>Question</a>
                          <a href="#" className="block px-4 py-2 text-sm text-gray-700 hover:bg-gray-100" onClick={() => { setClassworkType('material'); setIsCreateClassworkModalOpen(true); }}>Material</a>
                          <a href="#" className="block px-4 py-2 text-sm text-gray-700 hover:bg-gray-100" onClick={() => { setClassworkType('reuse post'); setIsCreateClassworkModalOpen(true); }}>Reuse post</a>
                          <a href="#" className="block px-4 py-2 text-sm text-gray-700 hover:bg-gray-100" onClick={() => { setClassworkType('topic'); setIsCreateClassworkModalOpen(true); }}>Topic</a>
                        </div>
                      </div>
                    </div>
                  </div>
                )}

                {/* Assignments Section */}
                <div className="p-8 bg-white border border-gray-200 shadow-sm rounded-2xl">
                  <h2 className="mb-4 text-2xl font-bold text-gray-900">Assignments</h2>
                  <div className="space-y-4">
                    {assignments.length === 0 ? (
                      <p className="text-gray-600">No assignments yet.</p>
                    ) : (
                      assignments.map((assignment) => (
                        <div key={assignment._id} className="flex items-center justify-between p-4 border border-gray-200 rounded-lg bg-gray-50">
                          <div>
                            <h3 className="text-lg font-semibold text-gray-900">{assignment.title}</h3>
                            <p className="text-sm text-gray-600">Due: {assignment.dueDate ? format(new Date(assignment.dueDate), 'MMM dd, yyyy') : 'No due date'}</p>
                          </div>
                          {isInstructor ? (
                            <div className="flex items-center gap-2">
                              <span className="px-3 py-1 text-sm font-medium text-blue-700 bg-blue-100 rounded-full">Assigned</span>
                              <button
                                onClick={() => { setEditingClasswork(assignment); setIsCreateClassworkModalOpen(true); }}
                                className="p-2 text-gray-600 transition-colors rounded-lg hover:bg-gray-100"
                              >
                                <svg className="w-5 h-5" fill="none" stroke="currentColor" viewBox="0 0 24 24"><path strokeLinecap="round" strokeLinejoin="round" strokeWidth={2} d="M15.232 5.232l3.536 3.536m-2.036-5.036a2.5 2.5 0 113.536 3.536L6.5 21.036H3v-3.572L16.732 3.732z" /></svg>
                              </button>
                              <button onClick={() => handleDeleteClasswork(assignment._id)} className="p-2 text-red-600 transition-colors rounded-lg hover:bg-red-100">
                                <svg className="w-5 h-5" fill="none" stroke="currentColor" viewBox="0 0 24 24"><path strokeLinecap="round" strokeLinejoin="round" strokeWidth={2} d="M19 7l-.867 12.142A2 2 0 0116.138 21H7.862a2 2 0 01-1.995-1.858L5 7m5 4v6m4-6v6m1-10V4a1 1 0 00-1-1h-4a1 1 0 00-1 1v3M4 7h16" /></svg>
                              </button>
                            </div>
                          ) : (
                            <button
                              onClick={() => { setSubmittingAssignmentId(assignment._id); setIsSubmitAssignmentModalOpen(true); }}
                              className="px-3 py-1 text-sm font-medium text-blue-700 bg-blue-100 rounded-full hover:bg-blue-200"
                            >
                              Submit
                            </button>
                          )}
                        </div>
                      ))
                    )}
                  </div>
                </div>

                {/* Quizzes Section */}
                <div className="p-8 bg-white border border-gray-200 shadow-sm rounded-2xl">
                  <h2 className="mb-4 text-2xl font-bold text-gray-900">Quizzes</h2>
                  <div className="space-y-4">
                    {assignments.filter(a => a.type === 'quiz').length === 0 ? (
                      <p className="text-gray-600">No quizzes yet.</p>
                    ) : (
                      assignments.filter(a => a.type === 'quiz').map((quiz) => (
                        <div key={quiz._id} className="flex items-center justify-between p-4 border border-gray-200 rounded-lg bg-gray-50">
                          <div>
                            <h3 className="text-lg font-semibold text-gray-900">{quiz.title}</h3>
                            <p className="text-sm text-gray-600">Due: {quiz.dueDate ? format(new Date(quiz.dueDate), 'MMM dd, yyyy') : 'No due date'}</p>
                          </div>
                          {isInstructor ? (
                            <div className="flex items-center gap-2">
                              <span className="px-3 py-1 text-sm font-medium text-green-700 bg-green-100 rounded-full">Completed</span>
                              <button
                                onClick={() => { setEditingClasswork(quiz); setIsCreateClassworkModalOpen(true); }}
                                className="p-2 text-gray-600 transition-colors rounded-lg hover:bg-gray-100"
                              >
                                <svg className="w-5 h-5" fill="none" stroke="currentColor" viewBox="0 0 24 24"><path strokeLinecap="round" strokeLinejoin="round" strokeWidth={2} d="M15.232 5.232l3.536 3.536m-2.036-5.036a2.5 2.5 0 113.536 3.536L6.5 21.036H3v-3.572L16.732 3.732z" /></svg>
                              </button>
                              <button onClick={() => handleDeleteClasswork(quiz._id)} className="p-2 text-red-600 transition-colors rounded-lg hover:bg-red-100">
                                <svg className="w-5 h-5" fill="none" stroke="currentColor" viewBox="0 0 24 24"><path strokeLinecap="round" strokeLinejoin="round" strokeWidth={2} d="M19 7l-.867 12.142A2 2 0 0116.138 21H7.862a2 2 0 01-1.995-1.858L5 7m5 4v6m4-6v6m1-10V4a1 1 0 00-1-1h-4a1 1 0 00-1 1v3M4 7h16" /></svg>
                              </button>
                            </div>
                          ) : (
                            <span className="px-3 py-1 text-sm font-medium text-green-700 bg-green-100 rounded-full">Completed</span>
                          )}
                        </div>
                      ))
                    )}
                  </div>
                </div>

                {/* Materials Section */}
                <div className="p-8 bg-white border border-gray-200 shadow-sm rounded-2xl">
                  <h2 className="mb-4 text-2xl font-bold text-gray-900">Materials</h2>
                  <div className="space-y-4">
                    {assignments.filter(a => a.type === 'material').length === 0 ? (
                      <p className="text-gray-600">No materials yet.</p>
                    ) : (
                      assignments.filter(a => a.type === 'material').map((material) => (
                        <div key={material._id} className="flex items-center justify-between p-4 border border-gray-200 rounded-lg bg-gray-50">
                          <div>
                            <h3 className="text-lg font-semibold text-gray-900">{material.title}</h3>
                            <p className="text-sm text-gray-600">Posted: {format(new Date(material.createdAt), 'MMM dd, yyyy')}</p>
                          </div>
                          {isInstructor ? (
                            <div className="flex items-center gap-2">
                              <button
                                onClick={() => { setEditingClasswork(material); setIsCreateClassworkModalOpen(true); }}
                                className="px-3 py-1 text-sm font-medium text-blue-700 bg-blue-100 rounded-full hover:bg-blue-200"
                              >
                                View
                              </button>
                              <button className="p-2 text-gray-600 transition-colors rounded-lg hover:bg-gray-100">
                                <svg className="w-5 h-5" fill="none" stroke="currentColor" viewBox="0 0 24 24"><path strokeLinecap="round" strokeLinejoin="round" strokeWidth={2} d="M15.232 5.232l3.536 3.536m-2.036-5.036a2.5 2.5 0 113.536 3.536L6.5 21.036H3v-3.572L16.732 3.732z" /></svg>
                              </button>
                              <button onClick={() => handleDeleteClasswork(material._id)} className="p-2 text-red-600 transition-colors rounded-lg hover:bg-red-100">
                                <svg className="w-5 h-5" fill="none" stroke="currentColor" viewBox="0 0 24 24"><path strokeLinecap="round" strokeLinejoin="round" strokeWidth={2} d="M19 7l-.867 12.142A2 2 0 0116.138 21H7.862a2 2 0 01-1.995-1.858L5 7m5 4v6m4-6v6m1-10V4a1 1 0 00-1-1h-4a1 1 0 00-1 1v3M4 7h16" /></svg>
                              </button>
                            </div>
                          ) : (
                            <button className="px-3 py-1 text-sm font-medium text-blue-700 bg-blue-100 rounded-full hover:bg-blue-200">View</button>
                          )}
                        </div>
                      ))
                    )}
                  </div>
                </div>
=======
        {/* Main Content Area */}
        <div className="flex-1 space-y-6">
          {/* Navigation Tabs */}
          <div className="flex justify-around p-4 mb-6 bg-white border border-gray-200 shadow-sm rounded-2xl">
            <button
              className={`px-4 py-2 rounded-lg text-sm font-medium ${activeTab === 'stream' ? 'bg-blue-100 text-blue-700' : 'text-gray-600 hover:bg-gray-50'}`}
              onClick={() => setActiveTab('stream')}
            >
              Stream
            </button>
            <button
              className={`px-4 py-2 rounded-lg text-sm font-medium ${activeTab === 'classwork' ? 'bg-blue-100 text-blue-700' : 'text-gray-600 hover:bg-gray-50'}`}
              onClick={() => setActiveTab('classwork')}
            >
              Classwork
            </button>
            <button
              className={`px-4 py-2 rounded-lg text-sm font-medium ${activeTab === 'content' ? 'bg-blue-100 text-blue-700' : 'text-gray-600 hover:bg-gray-50'}`}
              onClick={() => setActiveTab('content')}
            >
              Content
            </button>
            <button
              className={`px-4 py-2 rounded-lg text-sm font-medium ${activeTab === 'people' ? 'bg-blue-100 text-blue-700' : 'text-gray-600 hover:bg-gray-50'}`}
              onClick={() => setActiveTab('people')}
            >
              People
            </button>
            <button
              className={`px-4 py-2 rounded-lg text-sm font-medium ${activeTab === 'marks' ? 'bg-blue-100 text-blue-700' : 'text-gray-600 hover:bg-gray-50'}`}
              onClick={() => setActiveTab('marks')}
            >
              Marks
            </button>
          </div>

          {/* Tab Content */}
          {activeTab === 'stream' && (
            <div className="space-y-6">
              {/* Post Announcement Section */}
              {isInstructor && (
                <div className="p-8 bg-white border border-gray-200 shadow-sm rounded-2xl">
                  <h2 className="mb-4 text-2xl font-bold text-gray-900">Post Announcement</h2>
                  <textarea
                    className="w-full p-3 mb-4 border border-gray-300 rounded-lg focus:outline-none focus:ring-2 focus:ring-blue-500"
                    rows="3"
                    placeholder="Write a new announcement..."
                    value={newAnnouncementContent}
                    onChange={(e) => setNewAnnouncementContent(e.target.value)}
                  ></textarea>
                  <button
                    onClick={handlePostAnnouncement}
                    className="px-4 py-2 text-sm font-medium text-white transition-colors bg-blue-600 rounded-lg hover:bg-blue-700"
                  >
                    Post Announcement
                  </button>
                </div>
              )}

              {/* Announcements Section */}
              <div className="p-8 bg-white border border-gray-200 shadow-sm rounded-2xl">
                <h2 className="mb-4 text-2xl font-bold text-gray-900">Announcements</h2>
                {announcements.length === 0 ? (
                  <p className="text-gray-600">No announcements yet.</p>
                ) : (
                  <div className="space-y-6">
                    {announcements.map((announcement) => (
                      <div key={announcement._id} className="pb-4 border-b border-gray-200 last:border-b-0">
                        <div className="flex items-start gap-4 mb-3">
                          <div className="flex items-center justify-center flex-shrink-0 w-10 h-10 rounded-full shadow-lg bg-gradient-to-br from-blue-500 to-blue-600">
                            <span className="text-sm font-semibold text-white">
                              {announcement.postedBy?.name ? announcement.postedBy.name.charAt(0).toUpperCase() : 'U'}
                            </span>
                          </div>
                          <div className="flex-1">
                            <div className="flex items-center gap-2 mb-1">
                              <span className="font-semibold text-gray-900">{announcement.postedBy?.name || 'Unknown User'}</span>
                              {isInstructor && (
                                <span className="px-2 py-1 text-xs font-medium text-green-700 bg-green-100 rounded-full">Instructor</span>
                              )}
                            </div>
                            <span className="text-sm text-gray-500">
                              {format(new Date(announcement.createdAt), 'MMM dd, yyyy')}
                            </span>
                          </div>
                        </div>
                        <p className="leading-relaxed text-gray-700">{announcement.content}</p>
                      </div>
                    ))}
                  </div>
                )}
              </div>
            </div>
          )}

          {activeTab === 'classwork' && (
            <div className="space-y-6">
              <div className="p-8 bg-white border border-gray-200 shadow-sm rounded-2xl">
                <h2 className="mb-4 text-2xl font-bold text-gray-900">Classwork</h2>
                <p className="text-gray-600">Classwork management coming soon...</p>
              </div>
            </div>
          )}

          {activeTab === 'content' && (
            <div className="space-y-6">
              <CourseContentTab 
                courseId={slug} 
                isInstructor={isInstructor}
              />
            </div>
          )}

          {activeTab === 'people' && (
            <div className="space-y-6">
              <div className="p-8 bg-white border border-gray-200 shadow-sm rounded-2xl">
                <h2 className="mb-4 text-2xl font-bold text-gray-900">People</h2>
                <p className="text-gray-600">People management coming soon...</p>
>>>>>>> 6cf701db
              </div>
            )}

<<<<<<< HEAD
            {activeTab === 'people' && (
              <div className="p-8 bg-white border border-gray-200 shadow-sm rounded-2xl">
                <h2 className="mb-4 text-2xl font-bold text-gray-900">People</h2>
                {isInstructor && (
                  <div className="mb-6">
                    <button className="px-4 py-2 text-sm font-medium text-white transition-colors bg-blue-600 rounded-lg hover:bg-blue-700">
                      Add Student
                    </button>
                    <button className="px-4 py-2 ml-2 text-sm font-medium text-white transition-colors bg-purple-600 rounded-lg hover:bg-purple-700">
                      Add Co-teacher
                    </button>
                  </div>
                )}
                <div className="space-y-6">
                  {/* Teachers Section */}
                  <div>
                    <h3 className="mb-3 text-xl font-semibold text-gray-900">Teachers</h3>
                    <div className="space-y-3">
                      {teachers.length === 0 ? (
                        <p className="text-gray-600">No teachers found.</p>
                      ) : (
                        teachers.map((teacher) => (
                          <div key={teacher._id} className="flex items-center justify-between p-3 border border-gray-200 rounded-lg bg-gray-50">
                            <div className="flex items-center gap-4">
                              <div className="flex items-center justify-center flex-shrink-0 w-10 h-10 bg-blue-500 rounded-full">
                                <span className="text-sm font-semibold text-white">{teacher.name ? teacher.name.charAt(0).toUpperCase() : 'U'}</span>
                              </div>
                              <span className="font-medium text-gray-800">{teacher.name || 'Unknown Teacher'}</span>
                            </div>
                            {isInstructor && (
                              <button className="p-2 text-red-600 transition-colors rounded-lg hover:bg-red-100">
                                <svg className="w-5 h-5" fill="none" stroke="currentColor" viewBox="0 0 24 24"><path strokeLinecap="round" strokeLinejoin="round" strokeWidth={2} d="M19 7l-.867 12.142A2 2 0 0116.138 21H7.862a2 2 0 01-1.995-1.858L5 7m5 4v6m4-6v6m1-10V4a1 1 0 00-1-1h-4a1 1 0 00-1 1v3M4 7h16" /></svg>
                              </button>
                            )}
                          </div>
                        ))
                      )}
                    </div>
                  </div>

                  {/* Students Section */}
                  <div>
                    <h3 className="mb-3 text-xl font-semibold text-gray-900">Students</h3>
                    <div className="space-y-3">
                      {students.length === 0 ? (
                        <p className="text-gray-600">No students enrolled.</p>
                      ) : (
                        students.map((student) => (
                          <div key={student._id} className="flex items-center justify-between p-3 border border-gray-200 rounded-lg bg-gray-50">
                            <div className="flex items-center gap-4">
                              <div className="flex items-center justify-center flex-shrink-0 w-10 h-10 bg-purple-500 rounded-full">
                                <span className="text-sm font-semibold text-white">{student.name ? student.name.charAt(0).toUpperCase() : 'U'}</span>
                              </div>
                              <span className="font-medium text-gray-800">{student.name || 'Unknown Student'}</span>
                            </div>
                            {isInstructor && (
                              <button className="p-2 text-red-600 transition-colors rounded-lg hover:bg-red-100">
                                <svg className="w-5 h-5" fill="none" stroke="currentColor" viewBox="0 0 24 24"><path strokeLinecap="round" strokeLinejoin="round" strokeWidth={2} d="M19 7l-.867 12.142A2 2 0 0116.138 21H7.862a2 2 0 01-1.995-1.858L5 7m5 4v6m4-6v6m1-10V4a1 1 0 00-1-1h-4a1 1 0 00-1 1v3M4 7h16" /></svg>
                              </button>
                            )}
                          </div>
                        ))
                      )}
                    </div>
                  </div>
                </div>
              </div>
            )}

            {activeTab === 'marks' && (
              <div className="p-8 bg-white border border-gray-200 shadow-sm rounded-2xl">
                <h2 className="mb-4 text-2xl font-bold text-gray-900">Marks (Grades)</h2>
                {isInstructor ? (
                  <div className="space-y-6">
                    {/* Overall Class Performance */}
                    <div className="grid grid-cols-2 gap-4">
                      <div className="p-4 border border-gray-200 rounded-lg bg-blue-50">
                        <p className="text-sm text-gray-600">Average Class Grade</p>
                        <p className="text-2xl font-bold text-blue-700">82%</p>
                      </div>
                      <div className="p-4 border border-gray-200 rounded-lg bg-green-50">
                        <p className="text-sm text-gray-600">Submissions Rate</p>
                        <p className="text-2xl font-bold text-green-700">90%</p>
                      </div>
                    </div>

                    {/* All Students' Grades */}
                    <div>
                      <h3 className="mb-3 text-xl font-semibold text-gray-900">Student Grades Overview</h3>
                      <div className="space-y-3">
                        {/* Student 1 Grades */}
                        <div key="student-grade-1" className="flex items-center justify-between p-4 border border-gray-200 rounded-lg bg-gray-50">
                          <div>
                            <h4 className="text-lg font-semibold text-gray-900">User 1</h4>
                            <p className="text-sm text-gray-600">Overall: 88%</p>
                          </div>
                          <button className="px-3 py-1 text-sm font-medium text-blue-700 bg-blue-100 rounded-full hover:bg-blue-200">View Details</button>
                        </div>
                        {/* Student 2 Grades */}
                        <div key="student-grade-2" className="flex items-center justify-between p-4 border border-gray-200 rounded-lg bg-gray-50">
                          <div>
                            <h4 className="text-lg font-semibold text-gray-900">User 2</h4>
                            <p className="text-sm text-gray-600">Overall: 75%</p>
                          </div>
                          <button className="px-3 py-1 text-sm font-medium text-blue-700 bg-blue-100 rounded-full hover:bg-blue-200">View Details</button>
                        </div>
                      </div>
                    </div>
                  </div>
                ) : (
                  <div className="space-y-6">
                    {/* Overall Performance */}
                    <div className="grid grid-cols-2 gap-4">
                      <div className="p-4 border border-gray-200 rounded-lg bg-blue-50">
                        <p className="text-sm text-gray-600">Overall Grade</p>
                        <p className="text-2xl font-bold text-blue-700">85%</p>
                      </div>
                      <div className="p-4 border border-gray-200 rounded-lg bg-green-50">
                        <p className="text-sm text-gray-600">Assignments Completed</p>
                        <p className="text-2xl font-bold text-green-700">8/10</p>
                      </div>
                    </div>

                    {/* Individual Assignment Grades */}
                    <div>
                      <h3 className="mb-3 text-xl font-semibold text-gray-900">Assignment Grades</h3>
                      <div className="space-y-3">
                        {/* Assignment 1 Grade */}
                        <div key="assignment-grade-1" className="flex items-center justify-between p-4 border border-gray-200 rounded-lg bg-gray-50">
                          <div>
                            <h4 className="text-lg font-semibold text-gray-900">Homework 1: Introduction to Algorithms</h4>
                            <p className="text-sm text-gray-600">Feedback: Good effort, but review recursion.</p>
                          </div>
                          <span className="px-3 py-1 text-lg font-bold text-blue-700 bg-blue-100 rounded-full">88%</span>
                        </div>
                        {/* Assignment 2 Grade */}
                        <div key="assignment-grade-2" className="flex items-center justify-between p-4 border border-gray-200 rounded-lg bg-gray-50">
                          <div>
                            <h4 className="text-lg font-semibold text-gray-900">Quiz 1: Basic Syntax</h4>
                            <p className="text-sm text-gray-600">Feedback: Excellent!</p>
                          </div>
                          <span className="px-3 py-1 text-lg font-bold text-green-700 bg-green-100 rounded-full">95%</span>
                        </div>
                        {/* Assignment 3 Grade */}
                        <div key="assignment-grade-3" className="flex items-center justify-between p-4 border border-gray-200 rounded-lg bg-gray-50">
                          <div>
                            <h4 className="text-lg font-semibold text-gray-900">Project: Simple Calculator App</h4>
                            <p className="text-sm text-gray-600">Status: Pending Review</p>
                          </div>
                          <span className="px-3 py-1 text-lg font-bold text-gray-700 bg-gray-100 rounded-full">--</span>
                        </div>
                      </div>
                    </div>
                  </div>
                )}
              </div>
            )}
          </div>

          {/* Right Sidebar - Ongoing Tasks */}
          <div className="p-6 bg-white border border-gray-200 shadow-sm w-80 rounded-2xl">
            <div className="flex items-center justify-between mb-6">
              <h3 className="text-lg font-semibold text-gray-900">Ongoing Task</h3>
              <button className="text-sm font-medium text-blue-600 transition-colors hover:text-blue-700">
                View All
              </button>
            </div>
            
            {/* Empty state for tasks */}
            <div className="py-12 text-center">
              <div className="flex items-center justify-center w-16 h-16 mx-auto mb-4 rounded-full bg-gradient-to-br from-gray-100 to-gray-200">
                <svg className="w-8 h-8 text-gray-400" fill="none" stroke="currentColor" viewBox="0 0 24 24">
                  <path strokeLinecap="round" strokeLinejoin="round" strokeWidth={1.5} d="M12 8v4l3 3m6-3a9 9 0 11-18 0 9 9 0 0118 0z" />
                </svg>
              </div>
              <h4 className="mb-2 font-semibold text-gray-900">No Recent Activity</h4>
              <p className="text-sm leading-relaxed text-gray-500">You don't have any recent activity to show here.</p>
            </div>
          </div>
        </div>
      </div>

      <CreateClassworkModal
        isOpen={isCreateClassworkModalOpen}
        onClose={() => setIsCreateClassworkModalOpen(false)}
        courseId={courseDetails?._id}
        onClassworkCreated={() => { fetchAssignments(); fetchStreamItems(); }}
        initialData={editingClasswork}
        type={classworkType}
      />

      <SubmitAssignmentModal
        isOpen={isSubmitAssignmentModalOpen}
        onClose={() => setIsSubmitAssignmentModalOpen(false)}
        assignmentId={submittingAssignmentId}
        courseId={courseDetails?._id}
        onSubmissionSuccess={fetchAssignments} // Refresh assignments to show submission status if needed
      />
    </>
=======
          {activeTab === 'marks' && (
            <div className="space-y-6">
              <div className="p-8 bg-white border border-gray-200 shadow-sm rounded-2xl">
                <h2 className="mb-4 text-2xl font-bold text-gray-900">Marks</h2>
                <p className="text-gray-600">Marks management coming soon...</p>
              </div>
            </div>
          )}
        </div>
      </div>

      {/* Modals */}
      <CreateClassworkModal
        isOpen={isCreateClassworkModalOpen}
        onClose={() => setIsCreateClassworkModalOpen(false)}
        courseId={slug}
        editingClasswork={editingClasswork}
      />

      <UploadContentModal
        isOpen={isUploadModalOpen}
        onClose={() => setIsUploadModalOpen(false)}
        courseId={slug}
        onUploadSuccess={(newContent) => {
          setCourseContent(prev => [newContent, ...prev]);
        }}
      />

      {selectedContent && (
        <ContentViewer
          content={selectedContent}
          onClose={() => setSelectedContent(null)}
          isModal={true}
        />
      )}
    </div>
>>>>>>> 6cf701db
  );
};

export default CourseDetailPage;<|MERGE_RESOLUTION|>--- conflicted
+++ resolved
@@ -4,14 +4,11 @@
 import { format } from 'date-fns';
 import dynamic from 'next/dynamic';
 import CreateClassworkModal from '@/components/CreateClassworkModal';
-<<<<<<< HEAD
 import SubmitAssignmentModal from '@/components/SubmitAssignmentModal';
-=======
 import UploadContentModal from '@/components/UploadContentModal';
 import CourseContentTab from '@/components/CourseContentTab';
 
 const ContentViewer = dynamic(() => import('@/components/ContentViewer.client'), { ssr: false });
->>>>>>> 6cf701db
 
 const CourseDetailPage = ({ params }) => {
   const { slug } = React.use(params); // slug is now courseId
@@ -30,16 +27,13 @@
   const [students, setStudents] = useState([]);
   const [isCreateClassworkModalOpen, setIsCreateClassworkModalOpen] = useState(false);
   const [editingClasswork, setEditingClasswork] = useState(null);
-<<<<<<< HEAD
   const [classworkType, setClassworkType] = useState('assignment');
   const [isSubmitAssignmentModalOpen, setIsSubmitAssignmentModalOpen] = useState(false);
   const [submittingAssignmentId, setSubmittingAssignmentId] = useState(null);
-=======
   const [isUploadModalOpen, setIsUploadModalOpen] = useState(false);
   const [courseContent, setCourseContent] = useState([]);
   const [selectedContent, setSelectedContent] = useState(null);
   const [contentFilter, setContentFilter] = useState('all');
->>>>>>> 6cf701db
 
   const fetchCourseDetails = useCallback(async () => {
     setLoading(true);
@@ -213,7 +207,6 @@
     }
   }, [newCommentContent, courseDetails, fetchStreamItems]);
 
-<<<<<<< HEAD
   useEffect(() => {
     // Reset expanded activities when tab changes
     setExpandedActivities({});
@@ -276,7 +269,7 @@
     }
   }, [courseDetails]);
 
-const handleDeleteClasswork = useCallback(async (classworkId) => {
+  const handleDeleteClasswork = useCallback(async (classworkId) => {
     if (!window.confirm('Are you sure you want to delete this classwork?')) {
       return;
     }
@@ -308,8 +301,6 @@
     }
   }, [fetchAssignments, fetchStreamItems]);
 
-=======
->>>>>>> 6cf701db
   // Toggle activity expansion
   const toggleActivityExpansion = (activityId) => {
     setExpandedActivities(prev => ({
@@ -351,7 +342,6 @@
           </div>
         </div>
 
-<<<<<<< HEAD
         {/* Main Content Layout */}
         <div className="flex flex-1 gap-6">
           {/* Left Sidebar - Course Modules */}
@@ -382,41 +372,10 @@
                   <div className="w-4 h-4 bg-blue-600 rounded-full ring-2 ring-blue-200"></div>
                 </div>
                 <span className="text-sm font-semibold text-blue-700">Intro to Programming III</span>
-=======
-      {/* Main Content Layout */}
-      <div className="flex flex-1 gap-6">
-        {/* Left Sidebar - Course Modules */}
-        <div className="p-6 bg-white border border-gray-200 shadow-sm w-80 rounded-2xl">
-          <h2 className="mb-6 text-lg font-semibold text-gray-900">Course Modules</h2>
-          <div className="space-y-4">
-            {/* Module 1 */}
-            <div className="flex items-center gap-4 p-3 transition-colors rounded-lg hover:bg-gray-50">
-              <div className="flex flex-col items-center">
-                <div className="w-4 h-4 bg-blue-600 rounded-full"></div>
-                <div className="w-0.5 h-8 bg-gray-300 mt-1"></div>
-              </div>
-              <span className="text-sm font-medium text-gray-800">Intro to Programming I</span>
-            </div>
-            
-            {/* Module 2 */}
-            <div className="flex items-center gap-4 p-3 transition-colors rounded-lg hover:bg-gray-50">
-              <div className="flex flex-col items-center">
-                <div className="w-4 h-4 bg-blue-600 rounded-full"></div>
-                <div className="w-0.5 h-8 bg-gray-300 mt-1"></div>
-              </div>
-              <span className="text-sm font-medium text-gray-800">Intro to Programming II</span>
-            </div>
-            
-            {/* Module 3 - Current */}
-            <div className="flex items-center gap-4 p-3 border border-blue-200 rounded-lg bg-blue-50">
-              <div className="flex flex-col items-center">
-                <div className="w-4 h-4 bg-blue-600 rounded-full ring-2 ring-blue-200"></div>
->>>>>>> 6cf701db
               </div>
             </div>
           </div>
 
-<<<<<<< HEAD
           {/* Main Content Area */}
           <div className="flex-1 space-y-6">
             {/* Navigation Tabs */}
@@ -432,6 +391,12 @@
                 onClick={() => setActiveTab('classwork')}
               >
                 Classwork
+              </button>
+              <button
+                className={`px-4 py-2 rounded-lg text-sm font-medium ${activeTab === 'content' ? 'bg-blue-100 text-blue-700' : 'text-gray-600 hover:bg-gray-50'}`}
+                onClick={() => setActiveTab('content')}
+              >
+                Content
               </button>
               <button
                 className={`px-4 py-2 rounded-lg text-sm font-medium ${activeTab === 'people' ? 'bg-blue-100 text-blue-700' : 'text-gray-600 hover:bg-gray-50'}`}
@@ -842,130 +807,18 @@
                     )}
                   </div>
                 </div>
-=======
-        {/* Main Content Area */}
-        <div className="flex-1 space-y-6">
-          {/* Navigation Tabs */}
-          <div className="flex justify-around p-4 mb-6 bg-white border border-gray-200 shadow-sm rounded-2xl">
-            <button
-              className={`px-4 py-2 rounded-lg text-sm font-medium ${activeTab === 'stream' ? 'bg-blue-100 text-blue-700' : 'text-gray-600 hover:bg-gray-50'}`}
-              onClick={() => setActiveTab('stream')}
-            >
-              Stream
-            </button>
-            <button
-              className={`px-4 py-2 rounded-lg text-sm font-medium ${activeTab === 'classwork' ? 'bg-blue-100 text-blue-700' : 'text-gray-600 hover:bg-gray-50'}`}
-              onClick={() => setActiveTab('classwork')}
-            >
-              Classwork
-            </button>
-            <button
-              className={`px-4 py-2 rounded-lg text-sm font-medium ${activeTab === 'content' ? 'bg-blue-100 text-blue-700' : 'text-gray-600 hover:bg-gray-50'}`}
-              onClick={() => setActiveTab('content')}
-            >
-              Content
-            </button>
-            <button
-              className={`px-4 py-2 rounded-lg text-sm font-medium ${activeTab === 'people' ? 'bg-blue-100 text-blue-700' : 'text-gray-600 hover:bg-gray-50'}`}
-              onClick={() => setActiveTab('people')}
-            >
-              People
-            </button>
-            <button
-              className={`px-4 py-2 rounded-lg text-sm font-medium ${activeTab === 'marks' ? 'bg-blue-100 text-blue-700' : 'text-gray-600 hover:bg-gray-50'}`}
-              onClick={() => setActiveTab('marks')}
-            >
-              Marks
-            </button>
-          </div>
-
-          {/* Tab Content */}
-          {activeTab === 'stream' && (
-            <div className="space-y-6">
-              {/* Post Announcement Section */}
-              {isInstructor && (
-                <div className="p-8 bg-white border border-gray-200 shadow-sm rounded-2xl">
-                  <h2 className="mb-4 text-2xl font-bold text-gray-900">Post Announcement</h2>
-                  <textarea
-                    className="w-full p-3 mb-4 border border-gray-300 rounded-lg focus:outline-none focus:ring-2 focus:ring-blue-500"
-                    rows="3"
-                    placeholder="Write a new announcement..."
-                    value={newAnnouncementContent}
-                    onChange={(e) => setNewAnnouncementContent(e.target.value)}
-                  ></textarea>
-                  <button
-                    onClick={handlePostAnnouncement}
-                    className="px-4 py-2 text-sm font-medium text-white transition-colors bg-blue-600 rounded-lg hover:bg-blue-700"
-                  >
-                    Post Announcement
-                  </button>
-                </div>
-              )}
-
-              {/* Announcements Section */}
-              <div className="p-8 bg-white border border-gray-200 shadow-sm rounded-2xl">
-                <h2 className="mb-4 text-2xl font-bold text-gray-900">Announcements</h2>
-                {announcements.length === 0 ? (
-                  <p className="text-gray-600">No announcements yet.</p>
-                ) : (
-                  <div className="space-y-6">
-                    {announcements.map((announcement) => (
-                      <div key={announcement._id} className="pb-4 border-b border-gray-200 last:border-b-0">
-                        <div className="flex items-start gap-4 mb-3">
-                          <div className="flex items-center justify-center flex-shrink-0 w-10 h-10 rounded-full shadow-lg bg-gradient-to-br from-blue-500 to-blue-600">
-                            <span className="text-sm font-semibold text-white">
-                              {announcement.postedBy?.name ? announcement.postedBy.name.charAt(0).toUpperCase() : 'U'}
-                            </span>
-                          </div>
-                          <div className="flex-1">
-                            <div className="flex items-center gap-2 mb-1">
-                              <span className="font-semibold text-gray-900">{announcement.postedBy?.name || 'Unknown User'}</span>
-                              {isInstructor && (
-                                <span className="px-2 py-1 text-xs font-medium text-green-700 bg-green-100 rounded-full">Instructor</span>
-                              )}
-                            </div>
-                            <span className="text-sm text-gray-500">
-                              {format(new Date(announcement.createdAt), 'MMM dd, yyyy')}
-                            </span>
-                          </div>
-                        </div>
-                        <p className="leading-relaxed text-gray-700">{announcement.content}</p>
-                      </div>
-                    ))}
-                  </div>
-                )}
-              </div>
-            </div>
-          )}
-
-          {activeTab === 'classwork' && (
-            <div className="space-y-6">
-              <div className="p-8 bg-white border border-gray-200 shadow-sm rounded-2xl">
-                <h2 className="mb-4 text-2xl font-bold text-gray-900">Classwork</h2>
-                <p className="text-gray-600">Classwork management coming soon...</p>
-              </div>
-            </div>
-          )}
-
-          {activeTab === 'content' && (
-            <div className="space-y-6">
-              <CourseContentTab 
-                courseId={slug} 
-                isInstructor={isInstructor}
-              />
-            </div>
-          )}
-
-          {activeTab === 'people' && (
-            <div className="space-y-6">
-              <div className="p-8 bg-white border border-gray-200 shadow-sm rounded-2xl">
-                <h2 className="mb-4 text-2xl font-bold text-gray-900">People</h2>
-                <p className="text-gray-600">People management coming soon...</p>
->>>>>>> 6cf701db
               </div>
             )}
 
-<<<<<<< HEAD
+            {activeTab === 'content' && (
+              <div className="space-y-6">
+                <CourseContentTab 
+                  courseId={slug} 
+                  isInstructor={isInstructor}
+                />
+              </div>
+            )}
+
             {activeTab === 'people' && (
               <div className="p-8 bg-white border border-gray-200 shadow-sm rounded-2xl">
                 <h2 className="mb-4 text-2xl font-bold text-gray-900">People</h2>
@@ -1164,26 +1017,6 @@
         courseId={courseDetails?._id}
         onSubmissionSuccess={fetchAssignments} // Refresh assignments to show submission status if needed
       />
-    </>
-=======
-          {activeTab === 'marks' && (
-            <div className="space-y-6">
-              <div className="p-8 bg-white border border-gray-200 shadow-sm rounded-2xl">
-                <h2 className="mb-4 text-2xl font-bold text-gray-900">Marks</h2>
-                <p className="text-gray-600">Marks management coming soon...</p>
-              </div>
-            </div>
-          )}
-        </div>
-      </div>
-
-      {/* Modals */}
-      <CreateClassworkModal
-        isOpen={isCreateClassworkModalOpen}
-        onClose={() => setIsCreateClassworkModalOpen(false)}
-        courseId={slug}
-        editingClasswork={editingClasswork}
-      />
 
       <UploadContentModal
         isOpen={isUploadModalOpen}
@@ -1201,8 +1034,7 @@
           isModal={true}
         />
       )}
-    </div>
->>>>>>> 6cf701db
+    </>
   );
 };
 
