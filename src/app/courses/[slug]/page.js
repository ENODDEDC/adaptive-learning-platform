--- conflicted
+++ resolved
@@ -46,8 +46,6 @@
     fetchCourseDetails();
   }, [fetchCourseDetails]);
 
-<<<<<<< HEAD
-=======
   const fetchStreamItems = useCallback(async () => {
     if (!courseDetails) return;
 
@@ -182,7 +180,6 @@
     }
   }, [courseDetails]);
 
->>>>>>> 63dfb92f
   const fetchPeople = useCallback(async () => {
     if (!courseDetails) return;
 
@@ -202,8 +199,6 @@
     }
   }, [courseDetails]);
 
-<<<<<<< HEAD
-=======
   const handleDeleteClasswork = useCallback(async (classworkId) => {
     if (!window.confirm('Are you sure you want to delete this classwork?')) {
       return;
@@ -235,7 +230,6 @@
     }));
   };
 
->>>>>>> 63dfb92f
   if (loading) {
     return <div className="flex-1 min-h-screen p-8 text-center bg-gray-100">Loading course details...</div>;
   }
