--- conflicted
+++ resolved
@@ -1,459 +1,19 @@
 'use client';
-import { Fragment, useState, useEffect } from 'react';
+import { Fragment, useState } from 'react';
 import {
-  BellIcon,
   PlusIcon,
 } from '@heroicons/react/24/outline';
 import {
-  ChevronDownIcon,
   MagnifyingGlassIcon,
 } from '@heroicons/react/20/solid';
-import { Menu, Transition, Dialog } from '@headlessui/react';
+import { Menu, Transition } from '@headlessui/react';
 import { useRouter } from 'next/navigation';
 import Image from 'next/image';
-import Link from 'next/link';
-// Helper function to get token from localStorage (client-side)
-const getToken = () => {
-  if (typeof window !== 'undefined') {
-    return localStorage.getItem('token');
-  }
-  return null;
-};
 
 function classNames(...classes) {
   return classes.filter(Boolean).join(' ');
 }
 
-export default function Navbar({ user, onCreateCourseClick, onJoinCourseClick }) {
-  const router = useRouter();
-<<<<<<< HEAD
-=======
-  const [notifications, setNotifications] = useState([]);
-  const [unreadCount, setUnreadCount] = useState(0);
-  const [isModalOpen, setIsModalOpen] = useState(false);
-
-  useEffect(() => {
-    const fetchNotifications = async () => {
-      const token = getToken();
-      if (!token) return;
-
-      try {
-        const response = await fetch('/api/notifications', {
-          headers: {
-            'Authorization': `Bearer ${token}`,
-          },
-        });
-        if (!response.ok) {
-          throw new Error('Failed to fetch notifications');
-        }
-        const data = await response.json();
-        setNotifications(data);
-        setUnreadCount(data.filter(n => !n.read).length);
-      } catch (error) {
-        console.error('Error fetching notifications:', error);
-      }
-    };
-
-    fetchNotifications();
-    const interval = setInterval(fetchNotifications, 60000); // Fetch every minute
-    return () => clearInterval(interval);
-  }, [user]);
-
-  const markAsRead = async (notificationIds) => {
-    const token = getToken();
-    if (!token || notificationIds.length === 0) return;
-
-    try {
-      await fetch('/api/notifications', {
-        method: 'PUT',
-        headers: {
-          'Content-Type': 'application/json',
-          'Authorization': `Bearer ${token}`,
-        },
-        body: JSON.stringify({ notificationIds }),
-      });
-      setNotifications(prev => prev.map(n =>
-        notificationIds.includes(n._id) ? { ...n, read: true } : n
-      ));
-      setUnreadCount(prev => prev - notificationIds.length);
-    } catch (error) {
-      console.error('Error marking notifications as read:', error);
-    }
-  };
-
-  const handleNotificationClick = (notification) => {
-    if (!notification.read) {
-      markAsRead([notification._id]);
-    }
-    router.push(notification.link);
-    setIsModalOpen(false); // Close modal if open
-  };
-
-  const handleViewAllNotifications = () => {
-    setIsModalOpen(true);
-    // Optionally mark all unread as read when opening the modal
-    const unreadNotificationIds = notifications.filter(n => !n.read).map(n => n._id);
-    if (unreadNotificationIds.length > 0) {
-      markAsRead(unreadNotificationIds);
-    }
-  };
->>>>>>> d92a6db0
-
-  const handleSignOut = () => {
-    localStorage.removeItem('token');
-    document.cookie = 'token=; Max-Age=0; path=/;'; // Clear the cookie
-    router.replace('/login');
-  };
-
-  return (
-    <Fragment>
-      <header className="flex-shrink-0 border-b border-divider-light bg-base-light">
-        <div className="flex items-center justify-between p-4">
-          <div className="flex items-center space-x-3">
-            {/* Your breadcrumbs or other left-side content can go here */}
-          </div>
-
-          <div className="flex items-center space-x-4">
-            <form className="flex-1 w-full max-w-md ml-auto">
-              <div className="relative">
-                <MagnifyingGlassIcon
-                  className="absolute inset-y-0 left-0 w-5 h-full text-gray-400 pointer-events-none"
-                  aria-hidden="true"
-                />
-                <input
-                  id="search-field"
-                  className="block w-full h-full py-2 pl-8 pr-0 text-gray-900 border-0 placeholder:text-gray-400 focus:ring-0 sm:text-sm"
-                  placeholder="Search..."
-                  type="search"
-                  name="search"
-                />
-              </div>
-            </form>
-
-            {/* Plus Icon Dropdown */}
-            <Menu as="div" className="relative">
-              <Menu.Button className="-m-1.5 flex items-center p-1.5">
-                <span className="sr-only">Open new item menu</span>
-                <PlusIcon className="w-6 h-6 text-text-secondary" aria-hidden="true" />
-              </Menu.Button>
-              <Transition
-                as={Fragment}
-                enter="transition ease-out duration-100"
-                enterFrom="transform opacity-0 scale-95"
-                enterTo="transform opacity-100 scale-100"
-                leave="transition ease-in duration-75"
-                leaveFrom="transform opacity-100 scale-100"
-                leaveTo="transform opacity-0 scale-95"
-              >
-                <Menu.Items className="absolute right-0 z-10 mt-2.5 w-48 origin-top-right rounded-md bg-white py-2 shadow-lg ring-1 ring-gray-900/5 focus:outline-none">
-                  <Menu.Item>
-                    {({ active }) => (
-                      <button
-                        onClick={onCreateCourseClick}
-                        className={classNames(
-                          active ? 'bg-gray-50' : '',
-                          'block px-3 py-1 text-sm leading-6 text-gray-900 w-full text-left'
-                        )}
-                      >
-                        Create Course
-                      </button>
-                    )}
-                  </Menu.Item>
-                  <Menu.Item>
-                    {({ active }) => (
-                      <button
-                        onClick={onJoinCourseClick}
-                        className={classNames(
-                          active ? 'bg-gray-50' : '',
-                          'block px-3 py-1 text-sm leading-6 text-gray-900 w-full text-left'
-                        )}
-                      >
-                        Join Course
-                      </button>
-                    )}
-                  </Menu.Item>
-                </Menu.Items>
-              </Transition>
-            </Menu>
-
-<<<<<<< HEAD
-            {/* Profile dropdown */}
-            <Menu as="div" className="relative">
-              <Menu.Button className="-m-1.5 flex items-center p-1.5">
-                <span className="sr-only">Open user menu</span>
-                <Image
-                  className="w-8 h-8 rounded-full bg-gray-50"
-                  src="https://images.unsplash.com/photo-1472099645785-5658abf4ff4e?ixlib=rb-1.2.1&ixid=eyJhcHBfaWQiOjEyMDd9&auto=format&fit=facearea&facepad=2&w=256&h=256&q=80"
-                  alt=""
-                  width={32}
-                  height={32}
-                />
-                <span className="hidden lg:flex lg:items-center">
-                  <span className="ml-4 text-sm font-semibold leading-6 text-gray-900" aria-hidden="true">
-                    Tom Cook
-                  </span>
-                  <ChevronDownIcon className="w-5 h-5 ml-2 text-gray-400" aria-hidden="true" />
-                </span>
-              </Menu.Button>
-              <Transition
-                as={Fragment}
-                enter="transition ease-out duration-100"
-                enterFrom="transform opacity-0 scale-95"
-                enterTo="transform opacity-100 scale-100"
-                leave="transition ease-in duration-75"
-                leaveFrom="transform opacity-100 scale-100"
-                leaveTo="transform opacity-0 scale-95"
-              >
-                <Menu.Items className="absolute right-0 z-10 mt-2.5 w-48 origin-top-right rounded-md bg-white py-2 shadow-lg ring-1 ring-gray-900/5 focus:outline-none">
-                  <Menu.Item>
-                    {({ active }) => (
-                      <a
-                        href="/notifications"
-                        className={classNames(
-                          active ? 'bg-gray-50' : '',
-                          'block px-3 py-1 text-sm leading-6 text-gray-900'
-                        )}
-                      >
-                        Notifications
-                      </a>
-                    )}
-                  </Menu.Item>
-                  <Menu.Item>
-                    {({ active }) => (
-                      <a
-                        href="#"
-                        className={classNames(
-                          active ? 'bg-gray-50' : '',
-                          'block px-3 py-1 text-sm leading-6 text-gray-900'
-                        )}
-                      >
-                        Your profile
-                      </a>
-                    )}
-                  </Menu.Item>
-                  <Menu.Item>
-                    {({ active }) => (
-                      <button
-                        onClick={handleSignOut}
-                        className={classNames(
-                          active ? 'bg-gray-50' : '',
-                          'block w-full text-left px-3 py-1 text-sm leading-6 text-gray-900'
-                        )}
-                      >
-                        Sign out
-                      </button>
-                    )}
-                  </Menu.Item>
-                </Menu.Items>
-              </Transition>
-            </Menu>
-          </div>
-        </div>
-      </header>
-    </Fragment>
-=======
-          {/* Notification Dropdown */}
-          <Menu as="div" className="relative">
-            <Menu.Button className="-m-1.5 flex items-center p-1.5">
-              <span className="sr-only">View notifications</span>
-              <BellIcon className="w-6 h-6 text-text-secondary" aria-hidden="true" />
-              {unreadCount > 0 && (
-                <span className="absolute top-0 right-0 inline-flex items-center justify-center px-2 py-1 text-xs font-bold leading-none text-red-100 transform translate-x-1/2 -translate-y-1/2 bg-red-600 rounded-full">
-                  {unreadCount}
-                </span>
-              )}
-            </Menu.Button>
-            <Transition
-              as={Fragment}
-              enter="transition ease-out duration-100"
-              enterFrom="transform opacity-0 scale-95"
-              enterTo="transform opacity-100 scale-100"
-              leave="transition ease-in duration-75"
-              leaveFrom="transform opacity-100 scale-100"
-              leaveTo="transform opacity-0 scale-95"
-            >
-              <Menu.Items className="absolute right-0 z-10 mt-2.5 w-80 origin-top-right rounded-md bg-white py-2 shadow-lg ring-1 ring-gray-900/5 focus:outline-none">
-                <h3 className="px-3 py-2 text-sm font-semibold text-gray-900">Notifications</h3>
-                {notifications.length === 0 ? (
-                  <p className="px-3 py-1 text-sm text-gray-500">No new notifications</p>
-                ) : (
-                  <>
-                    {notifications.slice(0, 5).map((notification) => (
-                      <Menu.Item key={notification._id}>
-                        {({ active }) => (
-                          <Link
-                            href={notification.link}
-                            onClick={() => handleNotificationClick(notification)}
-                            className={classNames(
-                              active ? 'bg-gray-50' : '',
-                              notification.read ? 'text-gray-500' : 'font-semibold text-gray-900',
-                              'block px-3 py-2 text-sm leading-6'
-                            )}
-                          >
-                            <p>{notification.message}</p>
-                            <p className="text-xs text-gray-400">
-                              {new Date(notification.createdAt).toLocaleString()}
-                            </p>
-                          </Link>
-                        )}
-                      </Menu.Item>
-                    ))}
-                    {notifications.length > 0 && (
-                      <Menu.Item>
-                        {({ active }) => (
-                          <button
-                            onClick={handleViewAllNotifications}
-                            className={classNames(
-                              active ? 'bg-gray-50' : '',
-                              'block w-full text-center px-3 py-2 text-sm leading-6 text-blue-600'
-                            )}
-                          >
-                            View all notifications
-                          </button>
-                        )}
-                      </Menu.Item>
-                    )}
-                  </>
-                )}
-              </Menu.Items>
-            </Transition>
-          </Menu>
-
-          {/* Profile dropdown */}
-          <Menu as="div" className="relative">
-            <Menu.Button className="-m-1.5 flex items-center p-1.5">
-              <span className="sr-only">Open user menu</span>
-              <Image
-                className="w-8 h-8 rounded-full bg-gray-50"
-                src="https://images.unsplash.com/photo-1472099645785-5658abf4ff4e?ixlib=rb-1.2.1&ixid=eyJhcHBfaWQiOjEyMDd9&auto=format&fit=facearea&facepad=2&w=256&h=256&q=80"
-                alt=""
-                width={32}
-                height={32}
-              />
-              <span className="hidden lg:flex lg:items-center">
-                <span className="ml-4 text-sm font-semibold leading-6 text-gray-900" aria-hidden="true">
-                  {user ? user.name : 'Tom Cook'}
-                </span>
-                <ChevronDownIcon className="w-5 h-5 ml-2 text-gray-400" aria-hidden="true" />
-              </span>
-            </Menu.Button>
-            <Transition
-              as={Fragment}
-              enter="transition ease-out duration-100"
-              enterFrom="transform opacity-0 scale-95"
-              enterTo="transform opacity-100 scale-100"
-              leave="transition ease-in duration-75"
-              leaveFrom="transform opacity-100 scale-100"
-              leaveTo="transform opacity-0 scale-95"
-            >
-              <Menu.Items className="absolute right-0 z-10 mt-2.5 w-48 origin-top-right rounded-md bg-white py-2 shadow-lg ring-1 ring-gray-900/5 focus:outline-none">
-                <Menu.Item>
-                  {({ active }) => (
-                    <a
-                      href="#"
-                      className={classNames(
-                        active ? 'bg-gray-50' : '',
-                        'block px-3 py-1 text-sm leading-6 text-gray-900'
-                      )}
-                    >
-                      Your profile
-                    </a>
-                  )}
-                </Menu.Item>
-                <Menu.Item>
-                  {({ active }) => (
-                    <button
-                      onClick={handleSignOut}
-                      className={classNames(
-                        active ? 'bg-gray-50' : '',
-                        'block w-full text-left px-3 py-1 text-sm leading-6 text-gray-900'
-                      )}
-                    >
-                      Sign out
-                    </button>
-                  )}
-                </Menu.Item>
-              </Menu.Items>
-            </Transition>
-          </Menu>
-        </div>
-      </div>
-
-      {/* Notification Modal */}
-      <Transition.Root show={isModalOpen} as={Fragment}>
-        <Dialog as="div" className="relative z-10" onClose={() => setIsModalOpen(false)}>
-          <Transition.Child
-            as={Fragment}
-            enter="ease-out duration-300"
-            enterFrom="opacity-0"
-            enterTo="opacity-100"
-            leave="ease-in duration-200"
-            leaveFrom="opacity-100"
-            leaveTo="opacity-0"
-          >
-            <div className="fixed inset-0 transition-opacity bg-gray-500 bg-opacity-75" />
-          </Transition.Child>
-
-          <div className="fixed inset-0 z-10 w-screen overflow-y-auto">
-            <div className="flex items-end justify-center min-h-full p-4 text-center sm:items-center sm:p-0">
-              <Transition.Child
-                as={Fragment}
-                enter="ease-out duration-300"
-                enterFrom="opacity-0 translate-y-4 sm:translate-y-0 sm:scale-95"
-                enterTo="opacity-100 translate-y-0 sm:scale-100"
-                leave="ease-in duration-200"
-                leaveFrom="opacity-100 translate-y-0 sm:scale-100"
-                leaveTo="opacity-0 translate-y-4 sm:translate-y-0 sm:scale-95"
-              >
-                <Dialog.Panel className="relative px-4 pt-5 pb-4 overflow-hidden text-left transition-all transform bg-white rounded-lg shadow-xl sm:my-8 sm:w-full sm:max-w-lg sm:p-6">
-                  <div>
-                    <div className="mt-3 text-center sm:mt-0 sm:text-left">
-                      <Dialog.Title as="h3" className="text-base font-semibold leading-6 text-gray-900">
-                        All Notifications
-                      </Dialog.Title>
-                      <div className="mt-2">
-                        {notifications.length === 0 ? (
-                          <p className="text-sm text-gray-500">No notifications to display.</p>
-                        ) : (
-                          <ul className="divide-y divide-gray-200">
-                            {notifications.map((notification) => (
-                              <li key={notification._id} className="py-3">
-                                <Link
-                                  href={notification.link}
-                                  onClick={() => handleNotificationClick(notification)}
-                                  className={classNames(
-                                    notification.read ? 'text-gray-500' : 'font-semibold text-gray-900',
-                                    'block hover:bg-gray-50 p-2 rounded-md'
-                                  )}
-                                >
-                                  <p>{notification.message}</p>
-                                  <p className="text-xs text-gray-400">
-                                    {new Date(notification.createdAt).toLocaleString()}
-                                  </p>
-                                </Link>
-                              </li>
-                            ))}
-                          </ul>
-                        )}
-                      </div>
-                    </div>
-                  </div>
-                  <div className="mt-5 sm:mt-6">
-                    <button
-                      type="button"
-                      className="inline-flex justify-center w-full px-3 py-2 text-sm font-semibold text-white bg-indigo-600 rounded-md shadow-sm hover:bg-indigo-500 focus-visible:outline focus-visible:outline-2 focus-visible:outline-offset-2 focus-visible:outline-indigo-600"
-                      onClick={() => setIsModalOpen(false)}
-                    >
-                      Close
-                    </button>
-                  </div>
-                </Dialog.Panel>
-              </Transition.Child>
-            </div>
-          </div>
-        </Dialog>
-      </Transition.Root>
-    </header>
->>>>>>> d92a6db0
-  );
+export default function Navbar({ onCreateCourseClick, onJoinCourseClick }) {
+  return null;
 }