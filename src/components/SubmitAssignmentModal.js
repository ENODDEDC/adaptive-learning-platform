--- conflicted
+++ resolved
@@ -22,40 +22,6 @@
     setError('');
 
     try {
-<<<<<<< HEAD
-      const token = localStorage.getItem('token');
-      if (!token) {
-        setError('User not authenticated.');
-        setLoading(false);
-        return;
-      }
-      
-      let uploadedFiles = [];
-      if (files.length > 0) {
-        const formData = new FormData();
-        files.forEach(file => {
-          formData.append('files', file);
-        });
-
-        const uploadRes = await fetch('/api/upload', {
-          method: 'POST',
-          headers: {
-            Authorization: `Bearer ${token}`,
-          },
-          body: formData,
-        });
-
-        if (!uploadRes.ok) {
-          throw new Error('File upload failed');
-        }
-
-        const uploadData = await uploadRes.json();
-        uploadedFiles = uploadData.files;
-      }
-
-
-=======
->>>>>>> 63dfb92f
       const res = await fetch(`/api/courses/${assignmentId}/submissions`, { // Note: assignmentId is used as courseId in the API route
         method: 'POST',
         headers: {
